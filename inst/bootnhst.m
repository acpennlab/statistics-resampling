%  Function File: bootnhst
%
%  Bootstrap null hypothesis significance test (NHST)
%
%  p = bootnhst(data,group)
%  p = bootnhst(data,group,ref)
%  p = bootnhst(data,group,ref,nboot)
%  p = bootnhst(data,group,ref,nboot,bootfun)
%  p = bootnhst(data,group,ref,nboot,bootfun,paropt)
%  [p, c] = bootnhst(data,group,...)
%  [p, c, gnames] = bootnhst(data,group,...)
%  bootnhst(data,group,...);
%
%  This bootstrap function is for null hypothesis (H0) significance testing 
%  and can be used with univariate (vector) or multivatiate (matrix) data [1].
%  The assumptions of these bootstrap hypothesis tests are similar to the 
%  those of permutation tests.
% 
%  The specification of H0 (and the post-hoc tests if the number of groups 
%  is more than 2) depend on whether a reference group is specified with the 
%  ref input argument.
%
%  If ref is empty: 
%    H0: Groups of data are all sampled from the same population. 
%  If ref is specified:
%    H0: Groups of data are all sampled from the same population as data in ref.
%
%  The method used for bootstrap is balanced resampling (unless computations 
%  are accelerated by parallel processing). 
%
%  Note that matrix input for data will mean that calculation of bootfun 
%  will not be vectorized. When this is the case, the function will 
%  return a harmless warning saying so.
%
%  p = bootnhst(data,group) is a k-sample bootstrap permutation test where 
%  group is a vector or cell array the same size as y containing numbers or 
%  strings which denote group labels. If the number of groups (k) is 2, this 
%  is a 2-sample test. If k > 2, this is test for k groups (like in one-way 
%  ANOVA layout)
%   
%  p = bootnhst(data,group,nboot) sets the number of bootstrap resamples. 
%  The default is 5000.
%
%  p = bootnhst(data,group,nboot,bootfun) also sets the statistic calculated
%  from the bootstrap samples. This can be a function handle or string
%  corresponding to the function name. The default is @mean or 'mean'.
%
%  p = bootnhst(y,...,nboot,bootfun,paropt) specifies options that govern 
%  if and how to perform bootstrap iterations using multiple processors 
%  (if the Parallel Computing Toolbox or Octave Forge package is available).
%  This argument is a structure with the following recognised fields:
%
%   'UseParallel' - If true, compute bootstrap iterations in parallel.
%                   Default is false for serial computation. In MATLAB,
%                   the default is true if a parallel pool has already
%                   been started.
%   'nproc'       - The number of processors to use by Octave. Default
%                   is the number of available processors. If you choose
%                   In Matlab, nproc is ignored and the number of parallel
%                   workers should be predefined beforehand by starting
%                   a parallel pool, else it will use the preferred number
%                   of workers.
%
%  [p, c] = bootnhst(data,group,...) also returns a 6 column matrix that
%  summarises post-hoc test results. The family-wise error rate is 
%  simultaneously controlled since the null distribution for each test 
%  represents the maximum test statistic from each bootstrap sample. The 
%  test statistic is the difference between groups with respect to the 
%  values calculated using bootfun.
%    column 1: reference group number
%    column 2: test group number
%    column 3: value of bootfun evaluated using data from reference group
%    column 4: value of bootfun evaluated using data from test group
%    column 5: columns 4 minus column 3
%    column 6: p-value adjusted for multiple comparisons
%
%  [p, c, gnames] = bootnhst(data,group,...) also returns the group names
%  used in the group input argument. The index of gnames corresponds to the 
%  numbers used to identify groups in columns 1 and 2 of the output argument
%  c.
%
%  bootnhst(data,group,...); performs the calculations as per above but 
%  prints the results in a pretty table.
%
%   Bibliography:
%   [1] Efron and Tibshirani. Chapter 16 Hypothesis testing with the
%        bootstrap in An introduction to the bootstrap (CRC Press, 1994)
%
%  bootnhst v1.0.0.0 (01/01/2022)
%  Author: Andrew Charles Penn
%  https://www.researchgate.net/profile/Andrew_Penn/
%
%  Copyright 2019 Andrew Charles Penn
%  This program is free software: you can redistribute it and/or modify
%  it under the terms of the GNU General Public License as published by
%  the Free Software Foundation, either version 3 of the License, or
%  (at your option) any later version.
%
%  This program is distributed in the hope that it will be useful,
%  but WITHOUT ANY WARRANTY; without even the implied warranty of
%  MERCHANTABILITY or FITNESS FOR A PARTICULAR PURPOSE.  See the
%  GNU General Public License for more details.
%
%  You should have received a copy of the GNU General Public License
%  along with this program.  If not, see <http://www.gnu.org/licenses/>.


function [p, c, gnames] = bootnhst (data, group, ref, nboot, bootfun, paropt)

  % Check and process bootnhst input arguments
  nvar = size(data,2);
  if (nargin < 2)
    error('bootnhst requires atleast two input arguments');
  end
  if ischar(group)
    group = cellstr(group);
  end
  if (size(group,1)>1) && (size(data,1) ~= size(group,1))
    error('data and group must be vectors the same size')
  end
  if iscell(group)
    if ~iscellstr(group)
      group = cell2mat(group);
    end
  end
  if (nargin < 3)
    ref = [];
  end
  if (nargin < 4) || isempty(nboot)
    nboot = 5000;
  end
  if any(size(nboot)>1)
    error('nboot must be scalar. bootnhst is not compatible with bootstrap iteration')
  end
  if (nargin < 5) || isempty(bootfun)
    bootfun = 'mean';
  end
  if (nargin < 6) || isempty(paropt)
    paropt = struct;
    paropt.UseParallel = false;
    % Initialise nproc if it doesn't exist
    if ~exist('nproc','builtin')
      nproc = 1;
    end
    paropt.nproc = nproc;
  end

  % Assign non-zero numbers to group labels
  [gnames,~,g] = unique(group);
  gk = unique(g);
  k = numel(gk);
  if ~isempty(ref)
    if isnumeric(ref)
      ref = gk(ismember(gnames,ref));
    else
      ref = gk(strcmp(gnames,ref));
    end
  end

  % Define function to calculate maximum difference among groups
  % H0: Data is exchangeable across all the groups labelled in group
  func = @(data) maxdiff(data,g,ref,bootfun,nvar);
  t = func(data);

  % Perform resampling and calculate bootstrap statistics
  T = bootstrp(nboot,func,data,'Options',paropt);

  % Calculate overall p-value
  p = sum(T>=t)/nboot;
  if (p == 0)
    warning('p-value too small to calculate. Try increasing nboot.')
  end

  % Calculate p-values for comparisons adjusted to control the FWER
  if isempty(ref)
    A = ones(k,1)*gk';
    B = tril(gk*ones(1,k),-1);
    M = [A(:) B(:)];
    ridx = (M(:,2)==0);
    M(ridx,:)=[];
    n = size(M,1);
    c = nan(n,6);
    c(:,1:2) = M;
    for i = 1:n
      c(i,3) = feval(bootfun,data(g==M(i,1),:));
      c(i,4) = feval(bootfun,data(g==M(i,2),:));
      c(i,5) = c(i,4)-c(i,3);
      c(i,6) = sum(T>=abs(c(i,5)))/nboot;
    end
  else
    c = nan(k,6);
    c(:,1) = ref;
    c(:,3) = feval(bootfun,data(g==ref,:));
    for j = 1:k
      c(j,2) = gk(j);
      c(j,4) = feval(bootfun,data(g==c(j,2),:));
      c(j,5) = c(j,4)-c(j,3);
      c(j,6) = sum(T>=abs(c(j,5)))/nboot;
    end
    c(ref,:) = [];
  end

  % Print output
  if (nargout == 0)
    disp (...
          sprintf (['\n',...
                    'Summary of bootstrap null hypothesis (H0) significance test(s)\n',...
                    '*******************************************************************************']));
    if isempty(ref)
      disp (...
            sprintf ('H0: Groups of data are all sampled from the same population.\n'));
    else
      disp (...
            sprintf ('H0: Groups of data are all sampled from the same population as data in ref.\n'));
    end
    if (p < 0.001)
      disp (sprintf (['Overall test p-value: <0.001 \n',...
                      '-------------------------------------------------------------------------------']));
    else
      disp (sprintf (['Overall test p-value: %.3f \n',...
                      '-------------------------------------------------------------------------------'],p));
    end
    if (k > 2)
      disp (...
            sprintf (['\n',...
                      'Post-hoc tests with FWER controlled by a single-step maxT procedure.\n',...
                      '-------------------------------------------------------------------------------\n',...
                      '|Reference # |     Test # |   Reference |       Test | Difference |     p-value\n',...
                      '|------------|------------|-------------|------------|------------|------------']));
      if isempty(ref)
        for i = 1:n
          tmp = num2cell(c(i,:));
          if (c(i,6) < 0.001)
            tmp(end) = [];
            disp (...
                  sprintf ('| %10u | %10u |    %+.2e|   %+.2e|   %+.2e|      <0.001',tmp{:}));
          else
            disp (...
                  sprintf ('| %10u | %10u |    %+.2e|   %+.2e|   %+.2e|       %.3f',tmp{:}));
          end
        end
      else
        for j = 1:k-1
          tmp = num2cell(c(j,:));
          if (c(j,6) < 0.001)
            tmp (end) = [];
            disp (...
                  sprintf ('| %10u | %10u |    %+.2e|   %+.2e|   %+.2e|      <0.001',tmp{:}));
          else
            disp (...
                  sprintf ('| %10u | %10u |    %+.2e|   %+.2e|   %+.2e|       %.3f',tmp{:}));
          end
        end
      end
      disp (sprintf (' ')) % this prints an empty line at the end
    end
  end

end
<<<<<<< HEAD


=======

%--------------------------------------------------------------------------

function T = maxdiff(Y,g,ref,bootfun,nvar)

  % Calculate maximum difference between bootfun output of all the groups

  % Get size and of the data vector or matrix
  [m,n] = size(Y);
  if (nvar > 1)
    n = 1;
  end

  % Calculate the number (k) of unique groups
  gk = unique(g);
  k = numel(gk);

  % Calculate bootfun on the data from each group
  Z = zeros(k,n);
  for j = 1:k
    Z(j,:) = feval(bootfun,Y(g==gk(j),:));
  end

  % Calculate maximum difference test statistic (T) 
  % This statistic is simpler and more intuitive than calculating F 
  % or MSE, and makes it more straightforward to calculate post-tests
  if isempty(ref)
    % Maximum difference for all pairwise comparisons
    Z = sort(Z,1);
    T = Z(k,:)-Z(1,:); % sign always positive
  else
    % Maximum absolute difference vs. reference/control
    T = max(abs(Z-ones(k,1)*Z(ref,:)));
  end

end

>>>>>>> ec0c32c9
<|MERGE_RESOLUTION|>--- conflicted
+++ resolved
@@ -256,46 +256,4 @@
     end
   end
 
-end
-<<<<<<< HEAD
-
-
-=======
-
-%--------------------------------------------------------------------------
-
-function T = maxdiff(Y,g,ref,bootfun,nvar)
-
-  % Calculate maximum difference between bootfun output of all the groups
-
-  % Get size and of the data vector or matrix
-  [m,n] = size(Y);
-  if (nvar > 1)
-    n = 1;
-  end
-
-  % Calculate the number (k) of unique groups
-  gk = unique(g);
-  k = numel(gk);
-
-  % Calculate bootfun on the data from each group
-  Z = zeros(k,n);
-  for j = 1:k
-    Z(j,:) = feval(bootfun,Y(g==gk(j),:));
-  end
-
-  % Calculate maximum difference test statistic (T) 
-  % This statistic is simpler and more intuitive than calculating F 
-  % or MSE, and makes it more straightforward to calculate post-tests
-  if isempty(ref)
-    % Maximum difference for all pairwise comparisons
-    Z = sort(Z,1);
-    T = Z(k,:)-Z(1,:); % sign always positive
-  else
-    % Maximum absolute difference vs. reference/control
-    T = max(abs(Z-ones(k,1)*Z(ref,:)));
-  end
-
-end
-
->>>>>>> ec0c32c9
+end