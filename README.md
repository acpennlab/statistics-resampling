--- conflicted
+++ resolved
@@ -13,19 +13,11 @@
 
 ## A statistics package for Octave/Matlab providing a variety of bootstrap resampling tools
 
-<<<<<<< HEAD
-This package of functions can be used to estimate uncertainty (confidence intervals) and test hypotheses (*p*-values) using bootstrap. Variations of the bootstrap are included that improve the accuracy of bootstrap statistics for small samples and samples with complex dependence structures. The statistics-bootstrap package is forked from the GitHub repository [iboot](https://github.com/acp29/iboot).
+This package of functions can be used to estimate uncertainty (confidence intervals) and test hypotheses (*p*-values) using bootstrap. Variations of the bootstrap are included that improve the accuracy of bootstrap statistics for small samples and samples with complex dependence structures. The Octave statistics-bootstrap package is forked from the GitHub repository [iboot](https://github.com/acp29/iboot).
 
 ## Requirements and dependencies
 
 This package is known to be compatible with versions of Octave v3.8.2+ and Matlab v7.4.0+. It may also be compatible with some earlier versions of Octave but earlier versions have not been tested. 
-=======
-This package of functions can be used to estimate uncertainty (confidence intervals) and test hypotheses (*p*-values) using bootstrap. Variations of the bootstrap are included that improve the accuracy of bootstrap statistics for small samples and samples with complex dependence structures. The Octave statistics-bootstrap package is forked from the GitHub repository [iboot](https://github.com/acp29/iboot).
-
-## Requirements and dependencies
-
-This package is known to be compatible with versions of Octave v3.2.4+ and Matlab v7.4.0+. It may also be compatible with some earlier versions of Octave but earlier versions have not been tested. 
->>>>>>> a64935a7
 
 Most features of of the package do not depend on other packages. An exception is the parallel computing options, which require either the OCTAVE forge parallel package or the Parallel Computing MATLAB Toolbox.
 
